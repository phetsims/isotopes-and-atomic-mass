// Copyright 2015, University of Colorado Boulder

/**
 * Node that represents a pie chart with two slice and there labels positioned accordingly
 *
 * @author John Blanco
 * @author Aadish Gupta
 */

define( function( require ) {
  'use strict';

  // modules
  var AtomIdentifier = require( 'SHRED/AtomIdentifier' );
  var inherit = require( 'PHET_CORE/inherit' );
  var isotopesAndAtomicMass = require( 'ISOTOPES_AND_ATOMIC_MASS/isotopesAndAtomicMass' );
  var Line = require( 'SCENERY/nodes/Line' );
  var MultiLineText = require( 'SCENERY_PHET/MultiLineText' );
  var Node = require( 'SCENERY/nodes/Node' );
  var Panel = require( 'SUN/Panel' );
  var PhetFont = require( 'SCENERY_PHET/PhetFont' );
  var PieChartNode = require( 'ISOTOPES_AND_ATOMIC_MASS/common/view/PieChartNode' );
  var Rectangle = require( 'SCENERY/nodes/Rectangle' );
  var StringUtils = require( 'PHETCOMMON/util/StringUtils' );
  var Text = require( 'SCENERY/nodes/Text' );
  var Util = require( 'DOT/Util' );

  // constants
  var PIE_CHART_RADIUS = 60;
  var FIRST_SLICE_COLOR = ' rgb( 134, 102, 172 ) ';
  var SECOND_SLICE_COLOR = ' #d3d3d3';

  // strings
  var thisIsotopeString = require( 'string!ISOTOPES_AND_ATOMIC_MASS/thisIsotope' );
  var otherIsotopesPatternString = require( 'string!ISOTOPES_AND_ATOMIC_MASS/otherIsotopesPattern' );

  /**
   * Constructor for an TwoItemPieChartNode.
   *
   * @param {MakeIsotopesModel} makeIsotopesModel
   * @constructor
   */
  function TwoItemPieChartNode( makeIsotopesModel ) {

    Node.call( this );

    var pieChartBoundingRectangle = new Rectangle( 150, 0, PIE_CHART_RADIUS * 2, PIE_CHART_RADIUS * 2, 0, 0 );

    // default slices and color coding, first slice is for my isotope and second slice is for other isotope
    var slices = [ { value: 0, color: FIRST_SLICE_COLOR, stroke: 'black', lineWidth: 0.5 },
      { value: 0, color: SECOND_SLICE_COLOR, stroke: 'black', lineWidth: 0.5 }
    ];

    var pieChart = new PieChartNode( slices, PIE_CHART_RADIUS );
    // center point of of bounding rectangle
    pieChart.setCenter( pieChartBoundingRectangle.width / 2 + 150, pieChartBoundingRectangle.height / 2 );
    pieChartBoundingRectangle.addChild( pieChart );

    function updatePieChart() {
      var myIsotopeAbundance = AtomIdentifier.getNaturalAbundance( makeIsotopesModel.particleAtom );
      var otherIsotopeAbundance = 1 - myIsotopeAbundance;
      slices[ 0 ].value = myIsotopeAbundance;
      slices[ 1 ].value = otherIsotopeAbundance;
      pieChart.setAngleAndValues( Math.PI * 2 * slices[ 1 ].value / ( slices[ 0 ].value + slices[ 1 ].value ) / 2,
        slices );
      updateReadout( myIsotopeAbundance );
      updateOtherIsotopeLabel( myIsotopeAbundance );
    }

    // Don't need to off lives through out sim life
    makeIsotopesModel.on( 'atomReconfigured', function() {
      updatePieChart();
    } );

    pieChartBoundingRectangle.scale( 0.6 );
    this.addChild( pieChartBoundingRectangle );

    var readoutMyIsotopeAbundanceText = new Text( '', {
      font: new PhetFont( 14 )
    } );

    var myIsotopeAbundancePanel = new Panel( readoutMyIsotopeAbundanceText, {
      minWidth: 60,
      minHeight: 20,
      resize: true,
      cornerRadius: 5,
      lineWidth: 1.5,
      align: 'center',
      stroke: FIRST_SLICE_COLOR,
      centerY: pieChartBoundingRectangle.centerY
    } );

    this.addChild( myIsotopeAbundancePanel );

    function updateReadout( myIsotopeAbundance ) {
      readoutMyIsotopeAbundanceText.text = ( Util.toFixedNumber( myIsotopeAbundance * 100, 4 ) ).toString() + '%';
      myIsotopeAbundancePanel.centerX = pieChartBoundingRectangle.left - 50; // empirically determined
      myIsotopeLabel.centerX = myIsotopeAbundancePanel.centerX;
<<<<<<< HEAD
      if ( myIsotopeAbundance === 0 ) {
=======
      if ( myIsotopeAbundance === 0 ){
>>>>>>> 523f4784
        leftConnectingLine.visible = false;
      } else {
        leftConnectingLine.visible = true;
      }
    }

    var myIsotopeLabel = new Text( thisIsotopeString, {
      font: new PhetFont( { size: 12 } ),
      fill: 'black',
      maxWidth: 60
    } );
    myIsotopeLabel.bottom = myIsotopeAbundancePanel.top - 5;
    this.addChild( myIsotopeLabel );

    var leftConnectingLine = new Line( myIsotopeAbundancePanel.centerX, myIsotopeAbundancePanel.centerY,
      pieChartBoundingRectangle.centerX, pieChartBoundingRectangle.centerY, {
        stroke: FIRST_SLICE_COLOR,
        lineDash: [ 3, 1 ]
      } );
    this.addChild( leftConnectingLine );
    leftConnectingLine.moveToBack();

    var otherIsotopeLabel = new MultiLineText( '', {
      font: new PhetFont( { size: 12 } ),
      fill: 'black',
      maxWidth: 60,
      align: 'center'
    } );

    // Attach otherIsotopeLabel with protonCountProperty to change element name on proton count change
    function updateOtherIsotopeLabel( myIsotopeAbundance ) {
      var name = AtomIdentifier.getName( makeIsotopesModel.particleAtom.protonCount );
      if ( makeIsotopesModel.particleAtom.protonCount > 0 && myIsotopeAbundance < 1 ) {
        otherIsotopeLabel.text = StringUtils.format( otherIsotopesPatternString, name );
        otherIsotopeLabel.visible = true;
        rightConnectingLine.visible = true;
      } else {
        otherIsotopeLabel.visible = false;
        rightConnectingLine.visible = false;
      }
      otherIsotopeLabel.centerY = pieChartBoundingRectangle.centerY;
      otherIsotopeLabel.left = pieChartBoundingRectangle.right + 10;
      rightConnectingLine.right = otherIsotopeLabel.left;
    }

    this.addChild( otherIsotopeLabel );

    var rightConnectingLine = new Line( pieChartBoundingRectangle.centerX, pieChartBoundingRectangle.centerY,
      pieChartBoundingRectangle.right + 20, pieChartBoundingRectangle.centerY, {
        stroke: SECOND_SLICE_COLOR,
        lineDash: [ 3, 1 ]
      } );
    this.addChild( rightConnectingLine );
    rightConnectingLine.moveToBack();

    // do initial update to the pie chart
    updatePieChart();
  }

  isotopesAndAtomicMass.register( 'TwoItemPieChartNode', TwoItemPieChartNode );
  return inherit( Node, TwoItemPieChartNode, {} );

} );
<|MERGE_RESOLUTION|>--- conflicted
+++ resolved
@@ -96,11 +96,7 @@
       readoutMyIsotopeAbundanceText.text = ( Util.toFixedNumber( myIsotopeAbundance * 100, 4 ) ).toString() + '%';
       myIsotopeAbundancePanel.centerX = pieChartBoundingRectangle.left - 50; // empirically determined
       myIsotopeLabel.centerX = myIsotopeAbundancePanel.centerX;
-<<<<<<< HEAD
       if ( myIsotopeAbundance === 0 ) {
-=======
-      if ( myIsotopeAbundance === 0 ){
->>>>>>> 523f4784
         leftConnectingLine.visible = false;
       } else {
         leftConnectingLine.visible = true;
