// Copyright 2014-2023, University of Colorado Boulder

/**
 * Screen view where the user makes isotopes of a given element by adding and removing neutrons.
 *
 * @author John Blanco
 * @author Jesse Greenberg
 * @author Aadish Gupta
 */

import Property from '../../../../axon/js/Property.js';
import Utils from '../../../../dot/js/Utils.js';
import Vector2 from '../../../../dot/js/Vector2.js';
import ScreenView from '../../../../joist/js/ScreenView.js';
import ModelViewTransform2 from '../../../../phetcommon/js/view/ModelViewTransform2.js';
import ResetAllButton from '../../../../scenery-phet/js/buttons/ResetAllButton.js';
<<<<<<< HEAD
import { Node } from '../../../../scenery/js/imports.js';
import { Text } from '../../../../scenery/js/imports.js';
=======
import PhetFont from '../../../../scenery-phet/js/PhetFont.js';
import { Node, Rectangle, Text } from '../../../../scenery/js/imports.js';
import AtomIdentifier from '../../../../shred/js/AtomIdentifier.js';
>>>>>>> e63b7859
import ShredConstants from '../../../../shred/js/ShredConstants.js';
import ExpandedPeriodicTableNode from '../../../../shred/js/view/ExpandedPeriodicTableNode.js';
import ParticleCountDisplay from '../../../../shred/js/view/ParticleCountDisplay.js';
import SymbolNode from '../../../../shred/js/view/SymbolNode.js';
import AccordionBox from '../../../../sun/js/AccordionBox.js';
import isotopesAndAtomicMass from '../../isotopesAndAtomicMass.js';
import IsotopesAndAtomicMassStrings from '../../IsotopesAndAtomicMassStrings.js';
import AtomScaleNode from './AtomScaleNode.js';
import InteractiveIsotopeNode from './InteractiveIsotopeNode.js';
import TwoItemPieChartNode from './TwoItemPieChartNode.js';

// constants
const OPEN_CLOSE_BUTTON_TOUCH_AREA_DILATION = 12;

const abundanceInNatureString = IsotopesAndAtomicMassStrings.abundanceInNature;
const symbolString = IsotopesAndAtomicMassStrings.symbol;

class MakeIsotopesScreenView extends ScreenView {

  /**
   * @param {MakeIsotopesModel} makeIsotopesModel
   * @param {Tandem} tandem
   */
  constructor( makeIsotopesModel, tandem ) {
    super( { layoutBounds: ShredConstants.LAYOUT_BOUNDS } );

    // Set up the model-canvas transform.  IMPORTANT NOTES: The multiplier factors for the point in the view can be
    // adjusted to shift the center right or left, and the scale factor can be adjusted to zoom in or out (smaller
    // numbers zoom out, larger ones zoom in).
    this.modelViewTransform = ModelViewTransform2.createSinglePointScaleInvertedYMapping( Vector2.ZERO,
      new Vector2( Utils.roundSymmetric( this.layoutBounds.width * 0.4 ),
        Utils.roundSymmetric( this.layoutBounds.height * 0.49 ) ),
      1.0
    );

    // Layers upon which the various display elements are placed. This allows us to create the desired layering effects.
    const indicatorLayer = new Node();
    this.addChild( indicatorLayer );
    //adding this layer later so that its on the top
    const atomLayer = new Node();

    // Create and add the Reset All Button in the bottom right, which resets the model
    const resetAllButton = new ResetAllButton( {
      listener: () => {
        makeIsotopesModel.reset();
        scaleNode.reset();
        symbolBox.expandedProperty.reset();
        abundanceBox.expandedProperty.reset();
      },
      right: this.layoutBounds.maxX - 10,
      bottom: this.layoutBounds.maxY - 10
    } );
    resetAllButton.scale( 0.85 );
    this.addChild( resetAllButton );


    // Create the node that represents the scale upon which the atom sits.
    const scaleNode = new AtomScaleNode( makeIsotopesModel.particleAtom );

    // The scale needs to sit just below the atom, and there are some "tweak factors" needed to get it looking right.
    scaleNode.setCenterBottom( new Vector2( this.modelViewTransform.modelToViewX( 0 ), this.bottom ) );
    this.addChild( scaleNode );

    // Create the node that contains both the atom and the neutron bucket.
    const bottomOfAtomPosition = new Vector2( scaleNode.centerX, scaleNode.top + 15 ); //empirically determined

    const atomAndBucketNode = new InteractiveIsotopeNode( makeIsotopesModel, this.modelViewTransform, bottomOfAtomPosition );
    atomLayer.addChild( atomAndBucketNode );

    // Add the interactive periodic table that allows the user to select the current element.  Heaviest interactive
    // element is Neon for this sim.
    const periodicTableNode = new ExpandedPeriodicTableNode( makeIsotopesModel.numberAtom, 10, {
      tandem: tandem
    } );
    periodicTableNode.scale( 0.65 );
    periodicTableNode.top = 10;
    periodicTableNode.right = this.layoutBounds.width - 10;
    this.addChild( periodicTableNode );

    // Add the legend/particle count indicator.
    const particleCountLegend = new ParticleCountDisplay( makeIsotopesModel.particleAtom, 13, 250 );
    particleCountLegend.scale( 1.1 );
    particleCountLegend.left = 20;
    particleCountLegend.top = periodicTableNode.visibleBounds.minY;
    indicatorLayer.addChild( particleCountLegend );

    // Add the symbol node
    const symbolNode = new SymbolNode( makeIsotopesModel.particleAtom.protonCountProperty, makeIsotopesModel.particleAtom.massNumberProperty, {
      scale: 0.2
    } );
<<<<<<< HEAD
    const symbolBox = new AccordionBox( symbolNode, {
=======

    // Add the symbol text.
    const symbolText = new Text( '', {
      font: new PhetFont( 150 ),
      fill: 'black',
      center: new Vector2( symbolRectangle.width / 2, symbolRectangle.height / 2 )
    } );

    // Add the listener to update the symbol text.
    const textCenter = new Vector2( symbolRectangle.width / 2, symbolRectangle.height / 2 );
    // Doesn't need unlink as it stays through out the sim life
    makeIsotopesModel.particleAtom.protonCountProperty.link( protonCount => {
      const symbol = AtomIdentifier.getSymbol( protonCount );
      symbolText.string = protonCount > 0 ? symbol : '';
      symbolText.center = textCenter;
    } );
    symbolRectangle.addChild( symbolText );

    // Add the proton count display.
    const protonCountDisplay = new Text( '0', {
      font: NUMBER_FONT,
      fill: 'red'
    } );
    symbolRectangle.addChild( protonCountDisplay );

    // Add the listener to update the proton count.
    // Doesn't need unlink as it stays through out the sim life
    makeIsotopesModel.particleAtom.protonCountProperty.link( protonCount => {
      protonCountDisplay.string = protonCount;
      protonCountDisplay.left = NUMBER_INSET;
      protonCountDisplay.bottom = SYMBOL_BOX_HEIGHT - NUMBER_INSET;
    } );

    // Add the mass number display.
    const massNumberDisplay = new Text( '0', {
      font: NUMBER_FONT,
      fill: 'black'
    } );
    symbolRectangle.addChild( massNumberDisplay );

    // Add the listener to update the mass number.
    // Doesn't need unlink as it stays through out the sim life
    makeIsotopesModel.particleAtom.massNumberProperty.link( massNumber => {
      massNumberDisplay.string = massNumber;
      massNumberDisplay.left = NUMBER_INSET;
      massNumberDisplay.top = NUMBER_INSET;
    } );

    symbolRectangle.scale( 0.20 );
    const symbolBox = new AccordionBox( symbolRectangle, {
>>>>>>> e63b7859
      cornerRadius: 3,
      titleNode: new Text( symbolString, {
        font: ShredConstants.ACCORDION_BOX_TITLE_FONT,
        maxWidth: ShredConstants.ACCORDION_BOX_TITLE_MAX_WIDTH
      } ),
      fill: ShredConstants.DISPLAY_PANEL_BACKGROUND_COLOR,
      expandedProperty: new Property( false ),
      minWidth: periodicTableNode.visibleBounds.width,
      contentAlign: 'center',
      titleAlignX: 'left',
      buttonAlign: 'right',
      expandCollapseButtonOptions: {
        touchAreaXDilation: OPEN_CLOSE_BUTTON_TOUCH_AREA_DILATION,
        touchAreaYDilation: OPEN_CLOSE_BUTTON_TOUCH_AREA_DILATION
      }
    } );
    symbolBox.left = periodicTableNode.visibleBounds.minX;
    symbolBox.top = periodicTableNode.bottom + 10;
    this.addChild( symbolBox );

    const abundanceBox = new AccordionBox( new TwoItemPieChartNode( makeIsotopesModel ), {
      cornerRadius: 3,
      titleNode: new Text( abundanceInNatureString, {
        font: ShredConstants.ACCORDION_BOX_TITLE_FONT,
        maxWidth: ShredConstants.ACCORDION_BOX_TITLE_MAX_WIDTH
      } ),
      fill: ShredConstants.DISPLAY_PANEL_BACKGROUND_COLOR,
      expandedProperty: new Property( false ),
      minWidth: periodicTableNode.visibleBounds.width,
      contentAlign: 'center',
      contentXMargin: 0,
      titleAlignX: 'left',
      buttonAlign: 'right',
      expandCollapseButtonOptions: {
        touchAreaXDilation: OPEN_CLOSE_BUTTON_TOUCH_AREA_DILATION,
        touchAreaYDilation: OPEN_CLOSE_BUTTON_TOUCH_AREA_DILATION
      }
    } );
    abundanceBox.left = symbolBox.left;
    abundanceBox.top = symbolBox.bottom + 10;
    this.addChild( abundanceBox );
    this.addChild( atomLayer );
  }
}

isotopesAndAtomicMass.register( 'MakeIsotopesScreenView', MakeIsotopesScreenView );
export default MakeIsotopesScreenView;<|MERGE_RESOLUTION|>--- conflicted
+++ resolved
@@ -14,14 +14,7 @@
 import ScreenView from '../../../../joist/js/ScreenView.js';
 import ModelViewTransform2 from '../../../../phetcommon/js/view/ModelViewTransform2.js';
 import ResetAllButton from '../../../../scenery-phet/js/buttons/ResetAllButton.js';
-<<<<<<< HEAD
-import { Node } from '../../../../scenery/js/imports.js';
-import { Text } from '../../../../scenery/js/imports.js';
-=======
-import PhetFont from '../../../../scenery-phet/js/PhetFont.js';
-import { Node, Rectangle, Text } from '../../../../scenery/js/imports.js';
-import AtomIdentifier from '../../../../shred/js/AtomIdentifier.js';
->>>>>>> e63b7859
+import { Node, Text } from '../../../../scenery/js/imports.js';
 import ShredConstants from '../../../../shred/js/ShredConstants.js';
 import ExpandedPeriodicTableNode from '../../../../shred/js/view/ExpandedPeriodicTableNode.js';
 import ParticleCountDisplay from '../../../../shred/js/view/ParticleCountDisplay.js';
@@ -112,60 +105,7 @@
     const symbolNode = new SymbolNode( makeIsotopesModel.particleAtom.protonCountProperty, makeIsotopesModel.particleAtom.massNumberProperty, {
       scale: 0.2
     } );
-<<<<<<< HEAD
     const symbolBox = new AccordionBox( symbolNode, {
-=======
-
-    // Add the symbol text.
-    const symbolText = new Text( '', {
-      font: new PhetFont( 150 ),
-      fill: 'black',
-      center: new Vector2( symbolRectangle.width / 2, symbolRectangle.height / 2 )
-    } );
-
-    // Add the listener to update the symbol text.
-    const textCenter = new Vector2( symbolRectangle.width / 2, symbolRectangle.height / 2 );
-    // Doesn't need unlink as it stays through out the sim life
-    makeIsotopesModel.particleAtom.protonCountProperty.link( protonCount => {
-      const symbol = AtomIdentifier.getSymbol( protonCount );
-      symbolText.string = protonCount > 0 ? symbol : '';
-      symbolText.center = textCenter;
-    } );
-    symbolRectangle.addChild( symbolText );
-
-    // Add the proton count display.
-    const protonCountDisplay = new Text( '0', {
-      font: NUMBER_FONT,
-      fill: 'red'
-    } );
-    symbolRectangle.addChild( protonCountDisplay );
-
-    // Add the listener to update the proton count.
-    // Doesn't need unlink as it stays through out the sim life
-    makeIsotopesModel.particleAtom.protonCountProperty.link( protonCount => {
-      protonCountDisplay.string = protonCount;
-      protonCountDisplay.left = NUMBER_INSET;
-      protonCountDisplay.bottom = SYMBOL_BOX_HEIGHT - NUMBER_INSET;
-    } );
-
-    // Add the mass number display.
-    const massNumberDisplay = new Text( '0', {
-      font: NUMBER_FONT,
-      fill: 'black'
-    } );
-    symbolRectangle.addChild( massNumberDisplay );
-
-    // Add the listener to update the mass number.
-    // Doesn't need unlink as it stays through out the sim life
-    makeIsotopesModel.particleAtom.massNumberProperty.link( massNumber => {
-      massNumberDisplay.string = massNumber;
-      massNumberDisplay.left = NUMBER_INSET;
-      massNumberDisplay.top = NUMBER_INSET;
-    } );
-
-    symbolRectangle.scale( 0.20 );
-    const symbolBox = new AccordionBox( symbolRectangle, {
->>>>>>> e63b7859
       cornerRadius: 3,
       titleNode: new Text( symbolString, {
         font: ShredConstants.ACCORDION_BOX_TITLE_FONT,
